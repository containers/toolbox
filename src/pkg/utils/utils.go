--- conflicted
+++ resolved
@@ -781,10 +781,7 @@
 	logrus.Debugf("Image: '%s'", image)
 	logrus.Debugf("Release: '%s'", release)
 
-<<<<<<< HEAD
 	return container, image, release, nil
-=======
-	return image, release, nil
 }
 
 func HumanReadableImageSize(unixSize float64) string {
@@ -797,5 +794,4 @@
 	virt := units.HumanSizeWithPrecision(rootSize, 3)
 	s := units.HumanSizeWithPrecision(rawSize, 3)
 	return fmt.Sprintf("%s (virtual %s)", s, virt)
->>>>>>> 9a5f8044
 }