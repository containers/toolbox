# shellcheck shell=bats
#
# Copyright © 2019 – 2025 Red Hat, Inc.
#
# Licensed under the Apache License, Version 2.0 (the "License");
# you may not use this file except in compliance with the License.
# You may obtain a copy of the License at
#
#     http://www.apache.org/licenses/LICENSE-2.0
#
# Unless required by applicable law or agreed to in writing, software
# distributed under the License is distributed on an "AS IS" BASIS,
# WITHOUT WARRANTIES OR CONDITIONS OF ANY KIND, either express or implied.
# See the License for the specific language governing permissions and
# limitations under the License.
#

# bats file_tags=commands-options

load 'libs/bats-support/load'
load 'libs/bats-assert/load'
load 'libs/helpers'

setup() {
  bats_require_minimum_version 1.10.0
  cleanup_all
}

teardown() {
  cleanup_all
}

@test "create: Smoke test" {
  local default_container
  default_container="$(get_system_id)-toolbox-$(get_system_version)"

  pull_default_image

  run --keep-empty-lines --separate-stderr "$TOOLBX" create

  assert_success
  assert_line --index 0 "Created container: $default_container"
  assert_line --index 1 "Enter with: toolbox enter"
  assert [ ${#lines[@]} -eq 2 ]

  # shellcheck disable=SC2154
  assert [ ${#stderr_lines[@]} -eq 0 ]

  run podman ps --all

  assert_success
  assert_output --regexp "Created[[:blank:]]+$default_container"

  run podman inspect \
        --format '{{index .Config.Labels "com.github.containers.toolbox"}}' \
        --type container \
        "$default_container"

  assert_success
  assert_output "true"
}

@test "create: With a custom name (using option --container)" {
  pull_default_image

  local container="custom-containerName"

  run --keep-empty-lines --separate-stderr "$TOOLBX" create --container "$container"

  assert_success
  assert_line --index 0 "Created container: $container"
  assert_line --index 1 "Enter with: toolbox enter $container"
  assert [ ${#lines[@]} -eq 2 ]
  assert [ ${#stderr_lines[@]} -eq 0 ]

  run podman ps --all

  assert_success
  assert_output --regexp "Created[[:blank:]]+$container"

  run podman inspect \
        --format '{{index .Config.Labels "com.github.containers.toolbox"}}' \
        --type container \
        "$container"

  assert_success
  assert_output "true"
}

@test "create: With a custom image and name (using option --container)" {
  pull_distro_image fedora 34

  local container="fedora34"

  run --keep-empty-lines --separate-stderr "$TOOLBX" create --container "$container" --image fedora-toolbox:34

  assert_success
  assert_line --index 0 "Created container: $container"
  assert_line --index 1 "Enter with: toolbox enter $container"
  assert [ ${#lines[@]} -eq 2 ]
  assert [ ${#stderr_lines[@]} -eq 0 ]

  run podman ps --all

  assert_success
  assert_output --regexp "Created[[:blank:]]+$container"

  run podman inspect \
        --format '{{index .Config.Labels "com.github.containers.toolbox"}}' \
        --type container \
        "$container"

  assert_success
  assert_output "true"
}

@test "create: Try without --assumeyes" {
  run --keep-empty-lines --separate-stderr "$TOOLBX" create

  assert_failure
  assert [ ${#lines[@]} -eq 0 ]
  lines=("${stderr_lines[@]}")
  assert_line --index 0 "Error: image required to create Toolbx container."
  assert_line --index 1 "Use option '--assumeyes' to download the image."
  assert_line --index 2 "Run 'toolbox --help' for usage."
  assert [ ${#stderr_lines[@]} -eq 3 ]
}

@test "create: Try with an invalid custom name (using positional argument)" {
  run --keep-empty-lines --separate-stderr "$TOOLBX" --assumeyes create "ßpeci@l.N@m€"

  assert_failure
  assert [ ${#lines[@]} -eq 0 ]
  lines=("${stderr_lines[@]}")
  assert_line --index 0 "Error: invalid argument for 'CONTAINER'"
  assert_line --index 1 "Container names must match '[a-zA-Z0-9][a-zA-Z0-9_.-]*'."
  assert_line --index 2 "Run 'toolbox --help' for usage."
  assert [ ${#stderr_lines[@]} -eq 3 ]
}

@test "create: Try with an invalid custom name (using option --container)" {
  run --keep-empty-lines --separate-stderr "$TOOLBX" --assumeyes create --container "ßpeci@l.N@m€"

  assert_failure
  assert [ ${#lines[@]} -eq 0 ]
  lines=("${stderr_lines[@]}")
  assert_line --index 0 "Error: invalid argument for '--container'"
  assert_line --index 1 "Container names must match '[a-zA-Z0-9][a-zA-Z0-9_.-]*'."
  assert_line --index 2 "Run 'toolbox --help' for usage."
  assert [ ${#stderr_lines[@]} -eq 3 ]
}

@test "create: Try with an invalid custom image" {
  local image="ßpeci@l.N@m€"

  run --keep-empty-lines --separate-stderr "$TOOLBX" create --image "$image"

  assert_failure
  assert [ ${#lines[@]} -eq 0 ]
  lines=("${stderr_lines[@]}")
  assert_line --index 0 "Error: invalid argument for '--image'"
  assert_line --index 1 "Container name $image generated from image is invalid."
  assert_line --index 2 "Container names must match '[a-zA-Z0-9][a-zA-Z0-9_.-]*'."
  assert_line --index 3 "Run 'toolbox --help' for usage."
  assert [ ${#stderr_lines[@]} -eq 4 ]
}

@test "create: Try with an invalid custom image (using --assumeyes)" {
  local image="ßpeci@l.N@m€"

  run --keep-empty-lines --separate-stderr "$TOOLBX" --assumeyes create --image "$image"

  assert_failure
  assert [ ${#lines[@]} -eq 0 ]
  lines=("${stderr_lines[@]}")
  assert_line --index 0 "Error: invalid argument for '--image'"
  assert_line --index 1 "Container name $image generated from image is invalid."
  assert_line --index 2 "Container names must match '[a-zA-Z0-9][a-zA-Z0-9_.-]*'."
  assert_line --index 3 "Run 'toolbox --help' for usage."
  assert [ ${#stderr_lines[@]} -eq 4 ]
}

@test "create: Arch Linux" {
  local system_id
  system_id="$(get_system_id)"

  pull_distro_image arch latest

  local container="arch-toolbox-latest"

  run --keep-empty-lines --separate-stderr "$TOOLBX" create --distro arch

  assert_success
  assert_line --index 0 "Created container: $container"

  if [ "$system_id" = "arch" ]; then
    assert_line --index 1 "Enter with: toolbox enter"
  else
    assert_line --index 1 "Enter with: toolbox enter $container"
  fi

  assert [ ${#lines[@]} -eq 2 ]
  assert [ ${#stderr_lines[@]} -eq 0 ]

  run podman ps --all

  assert_success
  assert_output --regexp "Created[[:blank:]]+$container"

  run podman inspect \
        --format '{{index .Config.Labels "com.github.containers.toolbox"}}' \
        --type container \
        "$container"

  assert_success
  assert_output "true"
}

@test "create: Arch Linux ('--release latest')" {
  local system_id
  system_id="$(get_system_id)"

  pull_distro_image arch latest

  local container="arch-toolbox-latest"

  run --keep-empty-lines --separate-stderr "$TOOLBX" create --distro arch --release latest

  assert_success
  assert_line --index 0 "Created container: $container"

  if [ "$system_id" = "arch" ]; then
    assert_line --index 1 "Enter with: toolbox enter"
  else
    assert_line --index 1 "Enter with: toolbox enter $container"
  fi

  assert [ ${#lines[@]} -eq 2 ]
  assert [ ${#stderr_lines[@]} -eq 0 ]

  run podman ps --all

  assert_success
  assert_output --regexp "Created[[:blank:]]+$container"

  run podman inspect \
        --format '{{index .Config.Labels "com.github.containers.toolbox"}}' \
        --type container \
        "$container"

  assert_success
  assert_output "true"
}

@test "create: Arch Linux ('--release rolling')" {
  local system_id
  system_id="$(get_system_id)"

  pull_distro_image arch latest

  local container="arch-toolbox-latest"

  run --keep-empty-lines --separate-stderr "$TOOLBX" create --distro arch --release rolling

  assert_success
  assert_line --index 0 "Created container: $container"

  if [ "$system_id" = "arch" ]; then
    assert_line --index 1 "Enter with: toolbox enter"
  else
    assert_line --index 1 "Enter with: toolbox enter $container"
  fi

  assert [ ${#lines[@]} -eq 2 ]
  assert [ ${#stderr_lines[@]} -eq 0 ]

  run podman ps --all

  assert_success
  assert_output --regexp "Created[[:blank:]]+$container"

  run podman inspect \
        --format '{{index .Config.Labels "com.github.containers.toolbox"}}' \
        --type container \
        "$container"

  assert_success
  assert_output "true"
}

@test "create: Fedora 34" {
  pull_distro_image fedora 34

  local container="fedora-toolbox-34"

  run --keep-empty-lines --separate-stderr "$TOOLBX" create --distro fedora --release f34

  assert_success
  assert_line --index 0 "Created container: $container"
  assert_line --index 1 "Enter with: toolbox enter $container"
  assert [ ${#lines[@]} -eq 2 ]
  assert [ ${#stderr_lines[@]} -eq 0 ]

  run podman ps --all

  assert_success
  assert_output --regexp "Created[[:blank:]]+$container"

  run podman inspect \
        --format '{{index .Config.Labels "com.github.containers.toolbox"}}' \
        --type container \
        "$container"

  assert_success
  assert_output "true"
}

@test "create: RHEL 8.10" {
  pull_distro_image rhel 8.10

  local container="rhel-toolbox-8.10"

  run --keep-empty-lines --separate-stderr "$TOOLBX" create --distro rhel --release 8.10

  assert_success
  assert_line --index 0 "Created container: $container"
  assert_line --index 1 "Enter with: toolbox enter $container"
  assert [ ${#lines[@]} -eq 2 ]
  assert [ ${#stderr_lines[@]} -eq 0 ]

  run podman ps --all

  assert_success
  assert_output --regexp "Created[[:blank:]]+$container"

  run podman inspect \
        --format '{{index .Config.Labels "com.github.containers.toolbox"}}' \
        --type container \
        "$container"

  assert_success
  assert_output "true"
}

@test "create: Ubuntu 16.04" {
  pull_distro_image ubuntu 16.04

  local container="ubuntu-toolbox-16.04"

  run --keep-empty-lines --separate-stderr "$TOOLBX" create --distro ubuntu --release 16.04

  assert_success
  assert_line --index 0 "Created container: $container"
  assert_line --index 1 "Enter with: toolbox enter $container"
  assert [ ${#lines[@]} -eq 2 ]
  assert [ ${#stderr_lines[@]} -eq 0 ]

  run podman ps --all

  assert_success
  assert_output --regexp "Created[[:blank:]]+$container"

  run podman inspect \
        --format '{{index .Config.Labels "com.github.containers.toolbox"}}' \
        --type container \
        "$container"

  assert_success
  assert_output "true"
}

@test "create: Ubuntu 18.04" {
  pull_distro_image ubuntu 18.04

  local container="ubuntu-toolbox-18.04"

  run --keep-empty-lines --separate-stderr "$TOOLBX" create --distro ubuntu --release 18.04

  assert_success
  assert_line --index 0 "Created container: $container"
  assert_line --index 1 "Enter with: toolbox enter $container"
  assert [ ${#lines[@]} -eq 2 ]
  assert [ ${#stderr_lines[@]} -eq 0 ]

  run podman ps --all

  assert_success
  assert_output --regexp "Created[[:blank:]]+$container"

  run podman inspect \
        --format '{{index .Config.Labels "com.github.containers.toolbox"}}' \
        --type container \
        "$container"

  assert_success
  assert_output "true"
}

@test "create: Ubuntu 20.04" {
  pull_distro_image ubuntu 20.04

  local container="ubuntu-toolbox-20.04"

  run --keep-empty-lines --separate-stderr "$TOOLBX" create --distro ubuntu --release 20.04

  assert_success
  assert_line --index 0 "Created container: $container"
  assert_line --index 1 "Enter with: toolbox enter $container"
  assert [ ${#lines[@]} -eq 2 ]
  assert [ ${#stderr_lines[@]} -eq 0 ]

  run podman ps --all

  assert_success
  assert_output --regexp "Created[[:blank:]]+$container"

  run podman inspect \
        --format '{{index .Config.Labels "com.github.containers.toolbox"}}' \
        --type container \
        "$container"

  assert_success
  assert_output "true"
}

@test "create: With a custom image without a name" {
  image="$(build_image_without_name)"

  run --keep-empty-lines --separate-stderr "$TOOLBX" create --image "$image"

  assert_success
  assert_line --index 0 "Created container: $image"
  assert_line --index 1 "Enter with: toolbox enter $image"
  assert [ ${#lines[@]} -eq 2 ]
  assert [ ${#stderr_lines[@]} -eq 0 ]

  run podman ps --all

  assert_success
  assert_output --regexp "Created[[:blank:]]+$image"

  run podman inspect \
        --format '{{index .Config.Labels "com.github.containers.toolbox"}}' \
        --type container \
        "$image"

  assert_success
  assert_output "true"
}

@test "create: With a custom image without a name, and container name (using positional argument)" {
  image="$(build_image_without_name)"

  local container="non-default"

  run --keep-empty-lines --separate-stderr "$TOOLBX" create --image "$image" "$container"

  assert_success
  assert_line --index 0 "Created container: $container"
  assert_line --index 1 "Enter with: toolbox enter $container"
  assert [ ${#lines[@]} -eq 2 ]
  assert [ ${#stderr_lines[@]} -eq 0 ]

  run podman ps --all

  assert_success
  assert_output --regexp "Created[[:blank:]]+$container"

  run podman inspect \
        --format '{{index .Config.Labels "com.github.containers.toolbox"}}' \
        --type container \
        "$container"

  assert_success
  assert_output "true"
}

@test "create: With a custom image without a name, and container name (using option --container)" {
  image="$(build_image_without_name)"

  local container="non-default"

  run --keep-empty-lines --separate-stderr "$TOOLBX" create --image "$image" --container "$container"

  assert_success
  assert_line --index 0 "Created container: $container"
  assert_line --index 1 "Enter with: toolbox enter $container"
  assert [ ${#lines[@]} -eq 2 ]
  assert [ ${#stderr_lines[@]} -eq 0 ]

  run podman ps --all

  assert_success
  assert_output --regexp "Created[[:blank:]]+$container"

  run podman inspect \
        --format '{{index .Config.Labels "com.github.containers.toolbox"}}' \
        --type container \
        "$container"

  assert_success
  assert_output "true"
}

@test "create: Try the same name again" {
  local default_container
  default_container="$(get_system_id)-toolbox-$(get_system_version)"

  pull_default_image

  run --keep-empty-lines --separate-stderr "$TOOLBX" create

  assert_success
  assert_line --index 0 "Created container: $default_container"
  assert_line --index 1 "Enter with: toolbox enter"
  assert [ ${#lines[@]} -eq 2 ]
  assert [ ${#stderr_lines[@]} -eq 0 ]

  run podman ps --all

  assert_success
  assert_output --regexp "Created[[:blank:]]+$default_container"

  run -1 --keep-empty-lines --separate-stderr "$TOOLBX" create

  assert_failure
  assert [ ${#lines[@]} -eq 0 ]
  lines=("${stderr_lines[@]}")
  assert_line --index 0 "Error: container $default_container already exists"
  assert_line --index 1 "Enter with: toolbox enter"
  assert_line --index 2 "Run 'toolbox --help' for usage."
  assert [ ${#stderr_lines[@]} -eq 3 ]

  run podman ps --all

  assert_success
  assert_output --regexp "Created[[:blank:]]+$default_container"
}

@test "create: Try an unsupported distribution" {
  local distro="foo"

  run --keep-empty-lines --separate-stderr "$TOOLBX" --assumeyes create --distro "$distro"

  assert_failure
  assert [ ${#lines[@]} -eq 0 ]
  lines=("${stderr_lines[@]}")
  assert_line --index 0 "Error: invalid argument for '--distro'"
  assert_line --index 1 "Distribution $distro is unsupported."
  assert_line --index 2 "Run 'toolbox --help' for usage."
  assert [ ${#stderr_lines[@]} -eq 3 ]
}

@test "create: Try a non-existent image" {
  run --keep-empty-lines --separate-stderr "$TOOLBX" create --image foo.org/bar

  assert_failure
  assert [ ${#lines[@]} -eq 0 ]
  lines=("${stderr_lines[@]}")
  assert_line --index 0 "Error: image required to create Toolbx container."
  assert_line --index 1 "Use option '--assumeyes' to download the image."
  assert_line --index 2 "Run 'toolbox --help' for usage."
  assert [ ${#stderr_lines[@]} -eq 3 ]
}

@test "create: Try a non-existent image (using --assumeyes)" {
  run --keep-empty-lines --separate-stderr "$TOOLBX" --assumeyes create --image foo.org/bar

  assert_failure
  assert [ ${#lines[@]} -eq 0 ]
  lines=("${stderr_lines[@]}")
  assert_line --index 0 "Error: failed to pull image foo.org/bar"
  assert_line --index 1 "If it was a private image, log in with: podman login foo.org"
  assert_line --index 2 "Use 'toolbox --verbose ...' for further details."
  assert [ ${#stderr_lines[@]} -eq 3 ]
}

@test "create: Try Arch Linux with an invalid release ('--release foo')" {
  run --keep-empty-lines --separate-stderr "$TOOLBX" --assumeyes create --distro arch --release foo

  assert_failure
  assert [ ${#lines[@]} -eq 0 ]
  lines=("${stderr_lines[@]}")
  assert_line --index 0 "Error: invalid argument for '--release'"
  assert_line --index 1 "The release must be 'latest'."
  assert_line --index 2 "Run 'toolbox --help' for usage."
  assert [ ${#stderr_lines[@]} -eq 3 ]
}

@test "create: Try Fedora with an invalid release ('--release -3')" {
  run --keep-empty-lines --separate-stderr "$TOOLBX" --assumeyes create --distro fedora --release -3

  assert_failure
  assert [ ${#lines[@]} -eq 0 ]
  lines=("${stderr_lines[@]}")
  assert_line --index 0 "Error: invalid argument for '--release'"
  assert_line --index 1 "The release must be a positive integer."
  assert_line --index 2 "Run 'toolbox --help' for usage."
  assert [ ${#stderr_lines[@]} -eq 3 ]
}

@test "create: Try Fedora with an invalid release ('--release -3.0')" {
  run --keep-empty-lines --separate-stderr "$TOOLBX" --assumeyes create --distro fedora --release -3.0

  assert_failure
  assert [ ${#lines[@]} -eq 0 ]
  lines=("${stderr_lines[@]}")
  assert_line --index 0 "Error: invalid argument for '--release'"
  assert_line --index 1 "The release must be a positive integer."
  assert_line --index 2 "Run 'toolbox --help' for usage."
  assert [ ${#stderr_lines[@]} -eq 3 ]
}

@test "create: Try Fedora with an invalid release ('--release -3.1')" {
  run --keep-empty-lines --separate-stderr "$TOOLBX" --assumeyes create --distro fedora --release -3.1

  assert_failure
  assert [ ${#lines[@]} -eq 0 ]
  lines=("${stderr_lines[@]}")
  assert_line --index 0 "Error: invalid argument for '--release'"
  assert_line --index 1 "The release must be a positive integer."
  assert_line --index 2 "Run 'toolbox --help' for usage."
  assert [ ${#stderr_lines[@]} -eq 3 ]
}

@test "create: Try Fedora with an invalid release ('--release 0')" {
  run --keep-empty-lines --separate-stderr "$TOOLBX" --assumeyes create --distro fedora --release 0

  assert_failure
  assert [ ${#lines[@]} -eq 0 ]
  lines=("${stderr_lines[@]}")
  assert_line --index 0 "Error: invalid argument for '--release'"
  assert_line --index 1 "The release must be a positive integer."
  assert_line --index 2 "Run 'toolbox --help' for usage."
  assert [ ${#stderr_lines[@]} -eq 3 ]
}

@test "create: Try Fedora with an invalid release ('--release 0.0')" {
  run --keep-empty-lines --separate-stderr "$TOOLBX" --assumeyes create --distro fedora --release 0.0

  assert_failure
  assert [ ${#lines[@]} -eq 0 ]
  lines=("${stderr_lines[@]}")
  assert_line --index 0 "Error: invalid argument for '--release'"
  assert_line --index 1 "The release must be a positive integer."
  assert_line --index 2 "Run 'toolbox --help' for usage."
  assert [ ${#stderr_lines[@]} -eq 3 ]
}

@test "create: Try Fedora with an invalid release ('--release 0.1')" {
  run --keep-empty-lines --separate-stderr "$TOOLBX" --assumeyes create --distro fedora --release 0.1

  assert_failure
  assert [ ${#lines[@]} -eq 0 ]
  lines=("${stderr_lines[@]}")
  assert_line --index 0 "Error: invalid argument for '--release'"
  assert_line --index 1 "The release must be a positive integer."
  assert_line --index 2 "Run 'toolbox --help' for usage."
  assert [ ${#stderr_lines[@]} -eq 3 ]
}

@test "create: Try Fedora with an invalid release ('--release 3.0')" {
  run --keep-empty-lines --separate-stderr "$TOOLBX" --assumeyes create --distro fedora --release 3.0

  assert_failure
  assert [ ${#lines[@]} -eq 0 ]
  lines=("${stderr_lines[@]}")
  assert_line --index 0 "Error: invalid argument for '--release'"
  assert_line --index 1 "The release must be a positive integer."
  assert_line --index 2 "Run 'toolbox --help' for usage."
  assert [ ${#stderr_lines[@]} -eq 3 ]
}

@test "create: Try Fedora with an invalid release ('--release 3.1')" {
  run --keep-empty-lines --separate-stderr "$TOOLBX" --assumeyes create --distro fedora --release 3.1

  assert_failure
  assert [ ${#lines[@]} -eq 0 ]
  lines=("${stderr_lines[@]}")
  assert_line --index 0 "Error: invalid argument for '--release'"
  assert_line --index 1 "The release must be a positive integer."
  assert_line --index 2 "Run 'toolbox --help' for usage."
  assert [ ${#stderr_lines[@]} -eq 3 ]
}

@test "create: Try Fedora with an invalid release ('--release foo')" {
  run --keep-empty-lines --separate-stderr "$TOOLBX" --assumeyes create --distro fedora --release foo

  assert_failure
  assert [ ${#lines[@]} -eq 0 ]
  lines=("${stderr_lines[@]}")
  assert_line --index 0 "Error: invalid argument for '--release'"
  assert_line --index 1 "The release must be a positive integer."
  assert_line --index 2 "Run 'toolbox --help' for usage."
  assert [ ${#stderr_lines[@]} -eq 3 ]
}

@test "create: Try Fedora with an invalid release ('--release 3foo')" {
  run --keep-empty-lines --separate-stderr "$TOOLBX" --assumeyes create --distro fedora --release 3foo

  assert_failure
  assert [ ${#lines[@]} -eq 0 ]
  lines=("${stderr_lines[@]}")
  assert_line --index 0 "Error: invalid argument for '--release'"
  assert_line --index 1 "The release must be a positive integer."
  assert_line --index 2 "Run 'toolbox --help' for usage."
  assert [ ${#stderr_lines[@]} -eq 3 ]
}

@test "create: Try RHEL with an invalid release ('--release 8')" {
  run --keep-empty-lines --separate-stderr "$TOOLBX" --assumeyes create --distro rhel --release 8

  assert_failure
  assert [ ${#lines[@]} -eq 0 ]
  lines=("${stderr_lines[@]}")
  assert_line --index 0 "Error: invalid argument for '--release'"
  assert_line --index 1 "The release must be in the '<major>.<minor>' format."
  assert_line --index 2 "Run 'toolbox --help' for usage."
  assert [ ${#stderr_lines[@]} -eq 3 ]
}

@test "create: Try RHEL with an invalid release ('--release 8.0.0')" {
  run --keep-empty-lines --separate-stderr "$TOOLBX" --assumeyes create --distro rhel --release 8.0.0

  assert_failure
  assert [ ${#lines[@]} -eq 0 ]
  lines=("${stderr_lines[@]}")
  assert_line --index 0 "Error: invalid argument for '--release'"
  assert_line --index 1 "The release must be in the '<major>.<minor>' format."
  assert_line --index 2 "Run 'toolbox --help' for usage."
  assert [ ${#stderr_lines[@]} -eq 3 ]
}

@test "create: Try RHEL with an invalid release ('--release 8.0.1')" {
  run --keep-empty-lines --separate-stderr "$TOOLBX" --assumeyes create --distro rhel --release 8.0.1

  assert_failure
  assert [ ${#lines[@]} -eq 0 ]
  lines=("${stderr_lines[@]}")
  assert_line --index 0 "Error: invalid argument for '--release'"
  assert_line --index 1 "The release must be in the '<major>.<minor>' format."
  assert_line --index 2 "Run 'toolbox --help' for usage."
  assert [ ${#stderr_lines[@]} -eq 3 ]
}

@test "create: Try RHEL with an invalid release ('--release 8.3.0')" {
  run --keep-empty-lines --separate-stderr "$TOOLBX" --assumeyes create --distro rhel --release 8.3.0

  assert_failure
  assert [ ${#lines[@]} -eq 0 ]
  lines=("${stderr_lines[@]}")
  assert_line --index 0 "Error: invalid argument for '--release'"
  assert_line --index 1 "The release must be in the '<major>.<minor>' format."
  assert_line --index 2 "Run 'toolbox --help' for usage."
  assert [ ${#stderr_lines[@]} -eq 3 ]
}

@test "create: Try RHEL with an invalid release ('--release 8.3.1')" {
  run --keep-empty-lines --separate-stderr "$TOOLBX" --assumeyes create --distro rhel --release 8.3.1

  assert_failure
  assert [ ${#lines[@]} -eq 0 ]
  lines=("${stderr_lines[@]}")
  assert_line --index 0 "Error: invalid argument for '--release'"
  assert_line --index 1 "The release must be in the '<major>.<minor>' format."
  assert_line --index 2 "Run 'toolbox --help' for usage."
  assert [ ${#stderr_lines[@]} -eq 3 ]
}

@test "create: Try RHEL with an invalid release ('--release foo')" {
  run --keep-empty-lines --separate-stderr "$TOOLBX" --assumeyes create --distro rhel --release foo

  assert_failure
  assert [ ${#lines[@]} -eq 0 ]
  lines=("${stderr_lines[@]}")
  assert_line --index 0 "Error: invalid argument for '--release'"
  assert_line --index 1 "The release must be in the '<major>.<minor>' format."
  assert_line --index 2 "Run 'toolbox --help' for usage."
  assert [ ${#stderr_lines[@]} -eq 3 ]
}

@test "create: Try RHEL with an invalid release ('--release 8.2foo')" {
  run --keep-empty-lines --separate-stderr "$TOOLBX" --assumeyes create --distro rhel --release 8.2foo

  assert_failure
  assert [ ${#lines[@]} -eq 0 ]
  lines=("${stderr_lines[@]}")
  assert_line --index 0 "Error: invalid argument for '--release'"
  assert_line --index 1 "The release must be in the '<major>.<minor>' format."
  assert_line --index 2 "Run 'toolbox --help' for usage."
  assert [ ${#stderr_lines[@]} -eq 3 ]
}

@test "create: Try RHEL with an invalid release ('--release -2.1')" {
  run --keep-empty-lines --separate-stderr "$TOOLBX" --assumeyes create --distro rhel --release -2.1

  assert_failure
  assert [ ${#lines[@]} -eq 0 ]
  lines=("${stderr_lines[@]}")
  assert_line --index 0 "Error: invalid argument for '--release'"
  assert_line --index 1 "The release must be a positive number."
  assert_line --index 2 "Run 'toolbox --help' for usage."
  assert [ ${#stderr_lines[@]} -eq 3 ]
}

@test "create: Try RHEL with an invalid release ('--release -2.-1')" {
  run --keep-empty-lines --separate-stderr "$TOOLBX" --assumeyes create --distro rhel --release -2.-1

  assert_failure
  assert [ ${#lines[@]} -eq 0 ]
  lines=("${stderr_lines[@]}")
  assert_line --index 0 "Error: invalid argument for '--release'"
  assert_line --index 1 "The release must be in the '<major>.<minor>' format."
  assert_line --index 2 "Run 'toolbox --help' for usage."
  assert [ ${#stderr_lines[@]} -eq 3 ]
}

@test "create: Try RHEL with an invalid release ('--release 2.-1')" {
  run --keep-empty-lines --separate-stderr "$TOOLBX" --assumeyes create --distro rhel --release 2.-1

  assert_failure
  assert [ ${#lines[@]} -eq 0 ]
  lines=("${stderr_lines[@]}")
  assert_line --index 0 "Error: invalid argument for '--release'"
  assert_line --index 1 "The release must be in the '<major>.<minor>' format."
  assert_line --index 2 "Run 'toolbox --help' for usage."
  assert [ ${#stderr_lines[@]} -eq 3 ]
}

@test "create: Try Ubuntu with an invalid release ('--release 20')" {
  run --keep-empty-lines --separate-stderr "$TOOLBX" --assumeyes create --distro ubuntu --release 20

  assert_failure
  assert [ ${#lines[@]} -eq 0 ]
  lines=("${stderr_lines[@]}")
  assert_line --index 0 "Error: invalid argument for '--release'"
  assert_line --index 1 "The release must be in the 'YY.MM' format."
  assert_line --index 2 "Run 'toolbox --help' for usage."
  assert [ ${#stderr_lines[@]} -eq 3 ]
}

@test "create: Try Ubuntu with an invalid release ('--release 20.04.0')" {
  run --keep-empty-lines --separate-stderr "$TOOLBX" --assumeyes create --distro ubuntu --release 20.04.0

  assert_failure
  assert [ ${#lines[@]} -eq 0 ]
  lines=("${stderr_lines[@]}")
  assert_line --index 0 "Error: invalid argument for '--release'"
  assert_line --index 1 "The release must be in the 'YY.MM' format."
  assert_line --index 2 "Run 'toolbox --help' for usage."
  assert [ ${#stderr_lines[@]} -eq 3 ]
}

@test "create: Try Ubuntu with an invalid release ('--release 20.04.1')" {
  run --keep-empty-lines --separate-stderr "$TOOLBX" --assumeyes create --distro ubuntu --release 20.04.1

  assert_failure
  assert [ ${#lines[@]} -eq 0 ]
  lines=("${stderr_lines[@]}")
  assert_line --index 0 "Error: invalid argument for '--release'"
  assert_line --index 1 "The release must be in the 'YY.MM' format."
  assert_line --index 2 "Run 'toolbox --help' for usage."
  assert [ ${#stderr_lines[@]} -eq 3 ]
}

@test "create: Try Ubuntu with an invalid release ('--release foo')" {
  run --keep-empty-lines --separate-stderr "$TOOLBX" --assumeyes create --distro ubuntu --release foo

  assert_failure
  assert [ ${#lines[@]} -eq 0 ]
  lines=("${stderr_lines[@]}")
  assert_line --index 0 "Error: invalid argument for '--release'"
  assert_line --index 1 "The release must be in the 'YY.MM' format."
  assert_line --index 2 "Run 'toolbox --help' for usage."
  assert [ ${#stderr_lines[@]} -eq 3 ]
}

@test "create: Try Ubuntu with an invalid release ('--release 20foo')" {
  run --keep-empty-lines --separate-stderr "$TOOLBX" --assumeyes create --distro ubuntu --release 20foo

  assert_failure
  assert [ ${#lines[@]} -eq 0 ]
  lines=("${stderr_lines[@]}")
  assert_line --index 0 "Error: invalid argument for '--release'"
  assert_line --index 1 "The release must be in the 'YY.MM' format."
  assert_line --index 2 "Run 'toolbox --help' for usage."
  assert [ ${#stderr_lines[@]} -eq 3 ]
}

@test "create: Try Ubuntu with an invalid release ('--release foo.bar')" {
  run --keep-empty-lines --separate-stderr "$TOOLBX" --assumeyes create --distro ubuntu --release foo.bar

  assert_failure
  assert [ ${#lines[@]} -eq 0 ]
  lines=("${stderr_lines[@]}")
  assert_line --index 0 "Error: invalid argument for '--release'"
  assert_line --index 1 "The release must be in the 'YY.MM' format."
  assert_line --index 2 "Run 'toolbox --help' for usage."
  assert [ ${#stderr_lines[@]} -eq 3 ]
}

@test "create: Try Ubuntu with an invalid release ('--release foo.bar.baz')" {
  run --keep-empty-lines --separate-stderr "$TOOLBX" --assumeyes create --distro ubuntu --release foo.bar.baz

  assert_failure
  assert [ ${#lines[@]} -eq 0 ]
  lines=("${stderr_lines[@]}")
  assert_line --index 0 "Error: invalid argument for '--release'"
  assert_line --index 1 "The release must be in the 'YY.MM' format."
  assert_line --index 2 "Run 'toolbox --help' for usage."
  assert [ ${#stderr_lines[@]} -eq 3 ]
}

@test "create: Try Ubuntu with an invalid release ('--release 3.10')" {
  run --keep-empty-lines --separate-stderr "$TOOLBX" --assumeyes create --distro ubuntu --release 3.10

  assert_failure
  assert [ ${#lines[@]} -eq 0 ]
  lines=("${stderr_lines[@]}")
  assert_line --index 0 "Error: invalid argument for '--release'"
  assert_line --index 1 "The release year must be 4 or more."
  assert_line --index 2 "Run 'toolbox --help' for usage."
  assert [ ${#stderr_lines[@]} -eq 3 ]
}

@test "create: Try Ubuntu with an invalid release ('--release 202.4')" {
  run --keep-empty-lines --separate-stderr "$TOOLBX" --assumeyes create --distro ubuntu --release 202.4

  assert_failure
  assert [ ${#lines[@]} -eq 0 ]
  lines=("${stderr_lines[@]}")
  assert_line --index 0 "Error: invalid argument for '--release'"
  assert_line --index 1 "The release year cannot have more than two digits."
  assert_line --index 2 "Run 'toolbox --help' for usage."
  assert [ ${#stderr_lines[@]} -eq 3 ]
}

@test "create: Try Ubuntu with an invalid release ('--release 202.04')" {
  run --keep-empty-lines --separate-stderr "$TOOLBX" --assumeyes create --distro ubuntu --release 202.04

  assert_failure
  assert [ ${#lines[@]} -eq 0 ]
  lines=("${stderr_lines[@]}")
  assert_line --index 0 "Error: invalid argument for '--release'"
  assert_line --index 1 "The release year cannot have more than two digits."
  assert_line --index 2 "Run 'toolbox --help' for usage."
  assert [ ${#stderr_lines[@]} -eq 3 ]
}

@test "create: Try Ubuntu with an invalid release ('--release 2020.4')" {
  run --keep-empty-lines --separate-stderr "$TOOLBX" --assumeyes create --distro ubuntu --release 2020.4

  assert_failure
  assert [ ${#lines[@]} -eq 0 ]
  lines=("${stderr_lines[@]}")
  assert_line --index 0 "Error: invalid argument for '--release'"
  assert_line --index 1 "The release year cannot have more than two digits."
  assert_line --index 2 "Run 'toolbox --help' for usage."
  assert [ ${#stderr_lines[@]} -eq 3 ]
}

@test "create: Try Ubuntu with an invalid release ('--release 2020.04')" {
  run --keep-empty-lines --separate-stderr "$TOOLBX" --assumeyes create --distro ubuntu --release 2020.04

  assert_failure
  assert [ ${#lines[@]} -eq 0 ]
  lines=("${stderr_lines[@]}")
  assert_line --index 0 "Error: invalid argument for '--release'"
  assert_line --index 1 "The release year cannot have more than two digits."
  assert_line --index 2 "Run 'toolbox --help' for usage."
  assert [ ${#stderr_lines[@]} -eq 3 ]
}

@test "create: Try Ubuntu with an invalid release ('--release 04.10')" {
  run --keep-empty-lines --separate-stderr "$TOOLBX" --assumeyes create --distro ubuntu --release 04.10

  assert_failure
  assert [ ${#lines[@]} -eq 0 ]
  lines=("${stderr_lines[@]}")
  assert_line --index 0 "Error: invalid argument for '--release'"
  assert_line --index 1 "The release year cannot have a leading zero."
  assert_line --index 2 "Run 'toolbox --help' for usage."
  assert [ ${#stderr_lines[@]} -eq 3 ]
}

@test "create: Try Ubuntu with an invalid release ('--release 4.bar')" {
  run --keep-empty-lines --separate-stderr "$TOOLBX" --assumeyes create --distro ubuntu --release 4.bar

  assert_failure
  assert [ ${#lines[@]} -eq 0 ]
  lines=("${stderr_lines[@]}")
  assert_line --index 0 "Error: invalid argument for '--release'"
  assert_line --index 1 "The release must be in the 'YY.MM' format."
  assert_line --index 2 "Run 'toolbox --help' for usage."
  assert [ ${#stderr_lines[@]} -eq 3 ]
}

@test "create: Try Ubuntu with an invalid release ('--release 4.bar.baz')" {
  run --keep-empty-lines --separate-stderr "$TOOLBX" --assumeyes create --distro ubuntu --release 4.bar.baz

  assert_failure
  assert [ ${#lines[@]} -eq 0 ]
  lines=("${stderr_lines[@]}")
  assert_line --index 0 "Error: invalid argument for '--release'"
  assert_line --index 1 "The release must be in the 'YY.MM' format."
  assert_line --index 2 "Run 'toolbox --help' for usage."
  assert [ ${#stderr_lines[@]} -eq 3 ]
}

@test "create: Try Ubuntu with an invalid release ('--release 4.0')" {
  run --keep-empty-lines --separate-stderr "$TOOLBX" --assumeyes create --distro ubuntu --release 4.0

  assert_failure
  assert [ ${#lines[@]} -eq 0 ]
  lines=("${stderr_lines[@]}")
  assert_line --index 0 "Error: invalid argument for '--release'"
  assert_line --index 1 "The release month must be between 01 and 12."
  assert_line --index 2 "Run 'toolbox --help' for usage."
  assert [ ${#stderr_lines[@]} -eq 3 ]
}

@test "create: Try Ubuntu with an invalid release ('--release 4.00')" {
  run --keep-empty-lines --separate-stderr "$TOOLBX" --assumeyes create --distro ubuntu --release 4.00

  assert_failure
  assert [ ${#lines[@]} -eq 0 ]
  lines=("${stderr_lines[@]}")
  assert_line --index 0 "Error: invalid argument for '--release'"
  assert_line --index 1 "The release month must be between 01 and 12."
  assert_line --index 2 "Run 'toolbox --help' for usage."
  assert [ ${#stderr_lines[@]} -eq 3 ]
}

@test "create: Try Ubuntu with an invalid release ('--release 4.13')" {
  run --keep-empty-lines --separate-stderr "$TOOLBX" --assumeyes create --distro ubuntu --release 4.13

  assert_failure
  assert [ ${#lines[@]} -eq 0 ]
  lines=("${stderr_lines[@]}")
  assert_line --index 0 "Error: invalid argument for '--release'"
  assert_line --index 1 "The release month must be between 01 and 12."
  assert_line --index 2 "Run 'toolbox --help' for usage."
  assert [ ${#stderr_lines[@]} -eq 3 ]
}

@test "create: Try Ubuntu with an invalid release ('--release 20.4')" {
  run --keep-empty-lines --separate-stderr "$TOOLBX" --assumeyes create --distro ubuntu --release 20.4

  assert_failure
  assert [ ${#lines[@]} -eq 0 ]
  lines=("${stderr_lines[@]}")
  assert_line --index 0 "Error: invalid argument for '--release'"
  assert_line --index 1 "The release month must have two digits."
  assert_line --index 2 "Run 'toolbox --help' for usage."
  assert [ ${#stderr_lines[@]} -eq 3 ]
}

@test "create: Try a non-default distro without a release" {
  local distro="fedora"

  local system_id
  system_id="$(get_system_id)"

  if [ "$system_id" = "fedora" ]; then
    distro="rhel"
  fi

  run --keep-empty-lines --separate-stderr "$TOOLBX" --assumeyes create --distro "$distro"

  assert_failure
  assert [ ${#lines[@]} -eq 0 ]
  lines=("${stderr_lines[@]}")
  assert_line --index 0 "Error: option '--release' is needed"
  assert_line --index 1 "Distribution $distro doesn't match the host."
  assert_line --index 2 "Run 'toolbox --help' for usage."
  assert [ ${#stderr_lines[@]} -eq 3 ]
}

@test "create: Try using both --distro and --image" {
  run --keep-empty-lines --separate-stderr "$TOOLBX" create --distro fedora --image fedora-toolbox:34

  assert_failure
  assert [ ${#lines[@]} -eq 0 ]
  lines=("${stderr_lines[@]}")
  assert_line --index 0 "Error: options --distro and --image cannot be used together"
  assert_line --index 1 "Run 'toolbox --help' for usage."
  assert [ ${#stderr_lines[@]} -eq 2 ]
}

@test "create: Try using both --distro and --image (using --assumeyes)" {
  run --keep-empty-lines --separate-stderr "$TOOLBX" --assumeyes create --distro fedora --image fedora-toolbox:34

  assert_failure
  assert [ ${#lines[@]} -eq 0 ]
  lines=("${stderr_lines[@]}")
  assert_line --index 0 "Error: options --distro and --image cannot be used together"
  assert_line --index 1 "Run 'toolbox --help' for usage."
  assert [ ${#stderr_lines[@]} -eq 2 ]
}

@test "create: Try using both --image and --release" {
  run --keep-empty-lines --separate-stderr "$TOOLBX" create --image fedora-toolbox:34 --release 34

  assert_failure
  assert [ ${#lines[@]} -eq 0 ]
  lines=("${stderr_lines[@]}")
  assert_line --index 0 "Error: options --image and --release cannot be used together"
  assert_line --index 1 "Run 'toolbox --help' for usage."
  assert [ ${#stderr_lines[@]} -eq 2 ]
}

@test "create: Try using both --image and --release (using --assumeyes)" {
  run --keep-empty-lines --separate-stderr "$TOOLBX" --assumeyes create --image fedora-toolbox:34 --release 34

  assert_failure
  assert [ ${#lines[@]} -eq 0 ]
  lines=("${stderr_lines[@]}")
  assert_line --index 0 "Error: options --image and --release cannot be used together"
  assert_line --index 1 "Run 'toolbox --help' for usage."
  assert [ ${#stderr_lines[@]} -eq 2 ]
}

@test "create: Try a non-existent authentication file" {
  local file="$BATS_TEST_TMPDIR/non-existent-file"

  run --keep-empty-lines --separate-stderr "$TOOLBX" create --authfile "$file"

  assert_failure
  assert [ ${#lines[@]} -eq 0 ]
  lines=("${stderr_lines[@]}")
  assert_line --index 0 "Error: file $file not found"
  assert_line --index 1 "'podman login' can be used to create the file."
  assert_line --index 2 "Run 'toolbox --help' for usage."
  assert [ ${#stderr_lines[@]} -eq 3 ]
}

@test "create: Try a non-existent authentication file (using --assumeyes)" {
  local file="$BATS_TEST_TMPDIR/non-existent-file"

  run --keep-empty-lines --separate-stderr "$TOOLBX" --assumeyes create --authfile "$file"

  assert_failure
  assert [ ${#lines[@]} -eq 0 ]
  lines=("${stderr_lines[@]}")
  assert_line --index 0 "Error: file $file not found"
  assert_line --index 1 "'podman login' can be used to create the file."
  assert_line --index 2 "Run 'toolbox --help' for usage."
  assert [ ${#stderr_lines[@]} -eq 3 ]
}

@test "create: With a custom image that needs an authentication file" {
  local authfile="$BATS_TEST_TMPDIR/authfile"
  local image="fedora-toolbox:34"

  run podman login --authfile "$authfile" --username user --password user "$DOCKER_REG_URI"
  assert_success

  run --keep-empty-lines --separate-stderr "$TOOLBX" --assumeyes create --image "$DOCKER_REG_URI/$image"

  assert_failure
  assert [ ${#lines[@]} -eq 0 ]
  lines=("${stderr_lines[@]}")
  assert_line --index 0 "Error: failed to pull image $DOCKER_REG_URI/$image"
  assert_line --index 1 "If it was a private image, log in with: podman login $DOCKER_REG_URI"
  assert_line --index 2 "Use 'toolbox --verbose ...' for further details."
  assert [ ${#stderr_lines[@]} -eq 3 ]

  local container="fedora-toolbox-34"

  run --keep-empty-lines --separate-stderr "$TOOLBX" --assumeyes create \
                                             --authfile "$authfile" \
                                             --image "$DOCKER_REG_URI/$image"

  rm "$authfile"

  assert_success
  assert_line --index 0 "Created container: $container"
  assert_line --index 1 "Enter with: toolbox enter $container"
  assert [ ${#lines[@]} -eq 2 ]
<<<<<<< HEAD
  assert [ ${#stderr_lines[@]} -eq 0 ]

  run podman ps --all

  assert_success
  assert_output --regexp "Created[[:blank:]]+$container"

  run podman inspect \
        --format '{{index .Config.Labels "com.github.containers.toolbox"}}' \
        --type container \
        "$container"

  assert_success
  assert_output "true"
=======
}

@test "create: Build an image before creating the toolbox" {
  local build_context="./images/fedora/f38"

  run "$TOOLBX" create --build "$build_context"
  if [ "$status" -ne 0 ]
  then
    echo "$output"
  fi

  assert_line --index 0 "Created container: fedora-toolbox"
  assert_line --index 1 "Enter with: toolbox enter fedora-toolbox"
  assert [ ${#lines[@]} -eq 2 ]

  run $PODMAN images --filter reference=localhost/fedora-toolbox
  assert_success
  assert [ ${#lines[@]} -eq 2 ]
}

@test "create: Build an image and tag it before creating the toolbox without repository" {
  local build_context="./images/fedora/f38"
  local build_tag="testbuild"

  run "$TOOLBX" create --build "$build_context" --build-tag "$build_tag"
  assert_success

  assert_line --index 0 "Created container: $build_tag"
  assert_line --index 1 "Enter with: toolbox enter $build_tag"
  assert [ ${#lines[@]} -eq 2 ]

  run $PODMAN images --filter reference="localhost/$build_tag"
  assert_success
  assert [ ${#lines[@]} -eq 2 ]
}

@test "create: Build an image and tag it before creating the toolbox with repository" {
  local build_context="./images/fedora/f38"
  local tag_repository="registry.fedoraproject.org"
  local build_tag="testbuild"

  run "$TOOLBX" create --build "$build_context" --build-tag "$tag_repository/$build_tag"
  assert_success

  assert_line --index 0 "Created container: $build_tag"
  assert_line --index 1 "Enter with: toolbox enter $build_tag"
  assert [ ${#lines[@]} -eq 2 ]

  run $PODMAN images --filter reference="$tag_repository/$build_tag"
  assert_success
  assert [ ${#lines[@]} -eq 2 ]
>>>>>>> b56a4ccf
}<|MERGE_RESOLUTION|>--- conflicted
+++ resolved
@@ -1177,7 +1177,6 @@
   assert_line --index 0 "Created container: $container"
   assert_line --index 1 "Enter with: toolbox enter $container"
   assert [ ${#lines[@]} -eq 2 ]
-<<<<<<< HEAD
   assert [ ${#stderr_lines[@]} -eq 0 ]
 
   run podman ps --all
@@ -1192,7 +1191,6 @@
 
   assert_success
   assert_output "true"
-=======
 }
 
 @test "create: Build an image before creating the toolbox" {
@@ -1244,5 +1242,4 @@
   run $PODMAN images --filter reference="$tag_repository/$build_tag"
   assert_success
   assert [ ${#lines[@]} -eq 2 ]
->>>>>>> b56a4ccf
 }